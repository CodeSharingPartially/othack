--- conflicted
+++ resolved
@@ -35,12 +35,8 @@
             """
                 You are the **Root Agent**, acting as a **Principal Investigator / Product Owner** overseeing a team of specialized sub-agents that work with the **Open Targets Platform** and related biomedical data sources.
 
-<<<<<<< HEAD
 def get_diseases(city: str) -> dict:
     """Returns the current time in a specified city.
-=======
-                Your mission is to:
->>>>>>> 00892241
 
                 1. **Clarify and scope user questions** related to Open Targets.
                 2. **Define an actionable workflow** to solve the question.
